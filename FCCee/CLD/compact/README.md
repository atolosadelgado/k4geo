CLD
====

FCCee_o2_v01
------------

This option was used for flavourtagging studies with the smaller radius beampipe and vertex detector, presented in the
(CLD Note)[https://arxiv.org/abs/1911.12230]. It reduces the radius and width of the two inner most barrel layers, and
preserves the length of the staves.

FCCee_o2_v02
------------

This model is an update of v01 with a fixed TrackerEndcapSupport

FCCee_o2_v03
------------

This model was taken from FCCDetectors `FCCee_o2_v02`. It doesn't fit in the option 2 category based on its too large
vertex detector radius. This model is _obsolete_.

FCCee_o2_v04
------------

This model was taken from FCCDetectors `FCCee_o2_v03`. It presents an alternate implementation of the vertex detector
with a smaller radius, which preserves angular coverage of the vertex barrel. Various issues of the Tracker structure
where inherited from the FCCDetectors `FCCee_o2_v02` model.

CLD_o2_v05
----------

This model is based on `FCCee_o2_v02` from k4geo. It has an updated design of the beampipe corresponding to the latest
standard design (low-impedance, no HOM absorber); changed Vertex Detector Barrel layers to fit the beampipe contraints (reduced barrel length); fixed
Overlaps in the Inner and Outer Tracker.


CLD_o3_v01
----------

<<<<<<< HEAD
This model is based on CLD_o2_v05. The tracker size is reduced to accomodate the ARC detector for PID.
=======
CLD option 3 includes ARC detector for PID. The detector concept evolves from CLD_o2_v05. The tracker has been shrunk by 20 cm radially and along Z to make space for the ARC detector. 
>>>>>>> c88467c8
<|MERGE_RESOLUTION|>--- conflicted
+++ resolved
@@ -37,8 +37,4 @@
 CLD_o3_v01
 ----------
 
-<<<<<<< HEAD
-This model is based on CLD_o2_v05. The tracker size is reduced to accomodate the ARC detector for PID.
-=======
-CLD option 3 includes ARC detector for PID. The detector concept evolves from CLD_o2_v05. The tracker has been shrunk by 20 cm radially and along Z to make space for the ARC detector. 
->>>>>>> c88467c8
+This model is based on CLD_o2_v05. The tracker size is reduced to accomodate the ARC detector for PID.